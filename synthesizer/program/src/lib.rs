--- conflicted
+++ resolved
@@ -84,11 +84,7 @@
         TypeName,
         Write,
     },
-<<<<<<< HEAD
-    program::{Identifier, PlaintextType, ProgramID, RecordType, Struct},
-=======
-    program::{EntryType, Identifier, PlaintextType, ProgramID, RecordType, StructType},
->>>>>>> b87eb05a
+    program::{Identifier, PlaintextType, ProgramID, RecordType, StructType},
 };
 
 use indexmap::IndexMap;
@@ -227,13 +223,8 @@
         Ok(mapping)
     }
 
-<<<<<<< HEAD
-    /// Returns the struct with the given name as a reference.
-    pub fn get_struct(&self, name: &Identifier<N>) -> Result<&Struct<N>> {
-=======
     /// Returns the struct with the given name.
-    pub fn get_struct(&self, name: &Identifier<N>) -> Result<StructType<N>> {
->>>>>>> b87eb05a
+    pub fn get_struct(&self, name: &Identifier<N>) -> Result<&StructType<N>> {
         // Attempt to retrieve the struct.
         let struct_ = self.structs.get(name).ok_or_else(|| anyhow!("Struct '{name}' is not defined."))?;
         // Ensure the struct name matches.
