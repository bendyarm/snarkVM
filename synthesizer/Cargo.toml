--- conflicted
+++ resolved
@@ -31,7 +31,7 @@
 aleo-cli = [ ]
 async = [ "ledger-query/async", "synthesizer-process/async" ]
 cuda = [ "algorithms/cuda" ]
-history = [ "serde", "serde_json" ]
+history = [ "serde" ]
 rocks = [ "ledger-store/rocks" ]
 serial = [
   "console/serial",
@@ -163,7 +163,6 @@
 version = "1"
 optional = true
 
-<<<<<<< HEAD
 [dependencies.serde]
 version = "1.0"
 optional = true
@@ -171,12 +170,6 @@
 [dependencies.serde_json]
 version = "1.0"
 features = [ "preserve_order" ]
-optional = true
-=======
-[dependencies.serde_json]
-version = "1.0"
-features = [ "preserve_order" ]
->>>>>>> a3c9403a
 
 [dependencies.tracing]
 version = "0.1"
