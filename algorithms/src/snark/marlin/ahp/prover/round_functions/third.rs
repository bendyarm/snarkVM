// Copyright (C) 2019-2023 Aleo Systems Inc.
// This file is part of the snarkVM library.

// The snarkVM library is free software: you can redistribute it and/or modify
// it under the terms of the GNU General Public License as published by
// the Free Software Foundation, either version 3 of the License, or
// (at your option) any later version.

// The snarkVM library is distributed in the hope that it will be useful,
// but WITHOUT ANY WARRANTY; without even the implied warranty of
// MERCHANTABILITY or FITNESS FOR A PARTICULAR PURPOSE. See the
// GNU General Public License for more details.

// You should have received a copy of the GNU General Public License
// along with the snarkVM library. If not, see <https://www.gnu.org/licenses/>.

use core::convert::TryInto;
use std::collections::BTreeMap;

use crate::{
    fft::{
        domain::{FFTPrecomputation, IFFTPrecomputation},
        polynomial::PolyMultiplier,
        DensePolynomial,
        EvaluationDomain,
        Evaluations as EvaluationsOnDomain,
    },
    polycommit::sonic_pc::{LabeledPolynomial, PolynomialInfo, PolynomialLabel},
    snark::marlin::{
        ahp::{indexer::CircuitInfo, CircuitId, verifier, AHPError, AHPForR1CS},
        matrices::MatrixArithmetization,
        prover,
        MarlinMode,
        witness_label,
    },
};
use snarkvm_fields::{batch_inversion_and_mul, PrimeField};
use snarkvm_utilities::{cfg_iter, cfg_iter_mut, ExecutionPool};

use rand_core::RngCore;
use itertools::Itertools;

#[cfg(not(feature = "parallel"))]
use itertools::Itertools;
#[cfg(feature = "parallel")]
use rayon::prelude::*;

type Sum<F> = F;
type LHS<F> = DensePolynomial<F>;
type Gpoly<F> = LabeledPolynomial<F>;

impl<F: PrimeField, MM: MarlinMode> AHPForR1CS<F, MM> {

    /// Output the number of oracles sent by the prover in the third round.
    pub fn num_third_round_oracles(circuits: usize) -> usize {
        circuits*3
    }

    /// Output the degree bounds of oracles in the third round.
    pub fn third_round_polynomial_info<'a>(
        circuits: impl Iterator<Item = (CircuitId, &'a CircuitInfo<F>)>
    ) -> BTreeMap<PolynomialLabel, PolynomialInfo> {
        circuits.flat_map(|(circuit_id, circuit_info)| {

            let non_zero_a_size = EvaluationDomain::<F>::compute_size_of_domain(circuit_info.num_non_zero_a).unwrap();
            let non_zero_b_size = EvaluationDomain::<F>::compute_size_of_domain(circuit_info.num_non_zero_b).unwrap();
            let non_zero_c_size = EvaluationDomain::<F>::compute_size_of_domain(circuit_info.num_non_zero_c).unwrap();
    
            [   
                PolynomialInfo::new(witness_label(circuit_id, "g_a", 0), Some(non_zero_a_size - 2), None),
                PolynomialInfo::new(witness_label(circuit_id, "g_b", 0), Some(non_zero_b_size - 2), None),
                PolynomialInfo::new(witness_label(circuit_id, "g_c", 0), Some(non_zero_c_size - 2), None)
            ]
            .into_iter()
            .map(|info| (info.label().into(), info))
            .collect::<BTreeMap<PolynomialLabel, PolynomialInfo>>()
        }).collect()
    }

    /// Output the third round message and the next state.
    pub fn prover_third_round<'a, R: RngCore>(
        verifier_message: &verifier::SecondMessage<F>,
        mut state: prover::State<'a, F, MM>,
        _r: &mut R,
    ) -> Result<(prover::ThirdMessage<F>, prover::ThirdOracles<F>, prover::State<'a, F, MM>), AHPError> {
        let round_time = start_timer!(|| "AHP::Prover::ThirdRound");

        let verifier::FirstMessage { alpha, .. } = state
            .verifier_first_message
            .as_ref()
            .expect("prover::State should include verifier_first_msg when prover_third_round is called");

        let beta = verifier_message.beta;

        let mut pool = ExecutionPool::with_capacity(3*state.circuit_specific_states.len());

        let largest_non_zero_domain_size = state.max_non_zero_domain.size_as_field_element;
<<<<<<< HEAD
        for (circuit, circuit_state) in &state.circuit_specific_states {
            let v_H_at_alpha = circuit_state.constraint_domain.evaluate_vanishing_polynomial(*alpha);
            let v_H_at_beta = circuit_state.constraint_domain.evaluate_vanishing_polynomial(beta);
            let v_H_alpha_v_H_beta = v_H_at_alpha * v_H_at_beta;
=======
        for (circuit, circuit_state) in state.circuit_specific_states.iter() {
            let v_H_i_at_alpha = circuit_state.constraint_domain.evaluate_vanishing_polynomial(*alpha);
            let v_H_i_at_beta = circuit_state.constraint_domain.evaluate_vanishing_polynomial(beta);
            let v_H_i_alpha_v_H_i_beta = v_H_i_at_alpha * v_H_i_at_beta;
>>>>>>> b2ca687e

            let label_g_a = witness_label(circuit.id, "g_a", 0);
            pool.add_job(move || {
                let result = Self::matrix_sumcheck_helper(
                    label_g_a,
                    circuit_state.non_zero_a_domain,
                    &circuit.a_arith,
                    *alpha,
                    beta,
                    v_H_i_alpha_v_H_i_beta,
                    largest_non_zero_domain_size,
                    &circuit.fft_precomputation,
                    &circuit.ifft_precomputation,
                );
                (*circuit, result)
            });

            let label_g_b = witness_label(circuit.id, "g_b", 0);
            pool.add_job(move || {
                let result = Self::matrix_sumcheck_helper(
                    label_g_b,
                    circuit_state.non_zero_b_domain,
                    &circuit.b_arith,
                    *alpha,
                    beta,
                    v_H_i_alpha_v_H_i_beta,
                    largest_non_zero_domain_size,
                    &circuit.fft_precomputation,
                    &circuit.ifft_precomputation,
                );
                (*circuit, result)
            });

            let label_g_c = witness_label(circuit.id, "g_c", 0);
            pool.add_job(move || {
                let result = Self::matrix_sumcheck_helper(
                    label_g_c,
                    circuit_state.non_zero_c_domain,
                    &circuit.c_arith,
                    *alpha,
                    beta,
                    v_H_i_alpha_v_H_i_beta,
                    largest_non_zero_domain_size,
                    &circuit.fft_precomputation,
                    &circuit.ifft_precomputation,
                );
                (*circuit, result)
            });
        }

        let mut sums = BTreeMap::new();
        let mut gs = BTreeMap::new();
        for (
            (circuit_a, (sum_a, lhs_a, g_a)), 
            (circuit_b, (sum_b, lhs_b, g_b)), 
            (circuit_c, (sum_c, lhs_c, g_c))
        ) in pool.execute_all().into_iter().tuples() {
            assert!(circuit_a == circuit_b && circuit_a == circuit_c);
            let matrix_sum = prover::message::MatrixSums {
                sum_a,
                sum_b,
                sum_c,
            };
            sums.insert(circuit_a.id.clone(), matrix_sum);
            state.circuit_specific_states.get_mut(circuit_a).unwrap().lhs_polynomials = Some([lhs_a, lhs_b, lhs_c]);
            let matrix_gs = prover::MatrixGs {
                g_a,
                g_b,
                g_c,
            };
            gs.insert(circuit_a.id, matrix_gs);
        }

        let msg = prover::ThirdMessage { sums };
        let oracles = prover::ThirdOracles { gs };

        assert!(oracles.matches_info(&Self::third_round_polynomial_info(state.circuit_specific_states.keys().map(|c| (c.id, &c.index_info)))));

        end_timer!(round_time);

        Ok((msg, oracles, state))
    }

    #[allow(clippy::too_many_arguments)]
    fn matrix_sumcheck_helper(
        label: String,
        non_zero_domain: EvaluationDomain<F>,
        arithmetization: &MatrixArithmetization<F>,
        alpha: F,
        beta: F,
        v_H_i_alpha_v_H_i_beta: F,
        largest_non_zero_domain_size: F,
        fft_precomputation: &FFTPrecomputation<F>,
        ifft_precomputation: &IFFTPrecomputation<F>,
    ) -> (Sum<F>, LHS<F>, Gpoly<F>){
        let mut job_pool = snarkvm_utilities::ExecutionPool::with_capacity(2);
        job_pool.add_job(|| {
            let a_poly_time = start_timer!(|| format!("Computing a poly for {label}"));
            let a_poly = {
                let coeffs = cfg_iter!(arithmetization.val.as_dense().unwrap().coeffs())
                    .map(|a| v_H_i_alpha_v_H_i_beta * a)
                    .collect();
                DensePolynomial::from_coefficients_vec(coeffs)
            };
            end_timer!(a_poly_time);
            a_poly
        });

        let (row_on_K, col_on_K, row_col_on_K) =
            (&arithmetization.evals_on_K.row, &arithmetization.evals_on_K.col, &arithmetization.evals_on_K.row_col);

        job_pool.add_job(|| {
            let b_poly_time = start_timer!(|| format!("Computing a poly for {label}"));
            let alpha_beta = alpha * beta;
            let b_poly = {
                let evals: Vec<F> = cfg_iter!(row_on_K.evaluations)
                    .zip_eq(&col_on_K.evaluations)
                    .zip_eq(&row_col_on_K.evaluations)
                    .map(|((r, c), r_c)| alpha_beta - alpha * r - beta * c + r_c)
                    .collect();
                EvaluationsOnDomain::from_vec_and_domain(evals, non_zero_domain)
                    .interpolate_with_pc(ifft_precomputation)
            };
            end_timer!(b_poly_time);
            b_poly
        });
        let [a_poly, b_poly]: [_; 2] = job_pool.execute_all().try_into().unwrap();

        let f_evals_time = start_timer!(|| format!("Computing f evals on K for {label}"));
        let mut inverses: Vec<_> = cfg_iter!(row_on_K.evaluations)
            .zip_eq(&col_on_K.evaluations)
            .map(|(r, c)| (beta - r) * (alpha - c))
            .collect();
        batch_inversion_and_mul(&mut inverses, &v_H_i_alpha_v_H_i_beta);

        cfg_iter_mut!(inverses).zip_eq(&arithmetization.evals_on_K.val.evaluations).for_each(|(inv, a)| *inv *= a);
        let f_evals_on_K = inverses;
        end_timer!(f_evals_time);

        let f_poly_time = start_timer!(|| format!("Computing f poly for {label}"));
        let f = EvaluationsOnDomain::from_vec_and_domain(f_evals_on_K, non_zero_domain)
            .interpolate_with_pc(ifft_precomputation);
        end_timer!(f_poly_time);
        let g = DensePolynomial::from_coefficients_slice(&f.coeffs[1..]);
        let h = &a_poly
            - &{
                let mut multiplier = PolyMultiplier::new();
                multiplier.add_polynomial_ref(&b_poly, "b");
                multiplier.add_polynomial_ref(&f, "f");
                multiplier.add_precomputation(fft_precomputation, ifft_precomputation);
                multiplier.multiply().unwrap()
            };

        // Let K = largest_non_zero_domain;
        // Let K_M = non_zero_domain;
        // Let s := K.selector_polynomial(K_M) = (v_K / v_K_M) * (K_M.size() / K.size());
        // Let v_K := K.vanishing_polynomial();
        // Let v_K_M := K_M.vanishing_polynomial();

        // Later on, we multiply `h` by s, and divide by v_K.
        // Substituting in s, we get that h * s / v_K = h / v_K_M * (K_M.size() / K.size());
        // That's what we're computing here.
        let (mut h, remainder) = h.divide_by_vanishing_poly(non_zero_domain).unwrap();
        assert!(remainder.is_zero());
        let multiplier = non_zero_domain.size_as_field_element / largest_non_zero_domain_size;
        cfg_iter_mut!(h.coeffs).for_each(|c| *c *= multiplier);

        let g = LabeledPolynomial::new(label, g, Some(non_zero_domain.size() - 2), None);

        assert!(h.degree() <= non_zero_domain.size() - 2);
        assert!(g.degree() <= non_zero_domain.size() - 2);
        (f.coeffs[0], h, g)
    }
}<|MERGE_RESOLUTION|>--- conflicted
+++ resolved
@@ -95,17 +95,10 @@
         let mut pool = ExecutionPool::with_capacity(3*state.circuit_specific_states.len());
 
         let largest_non_zero_domain_size = state.max_non_zero_domain.size_as_field_element;
-<<<<<<< HEAD
         for (circuit, circuit_state) in &state.circuit_specific_states {
-            let v_H_at_alpha = circuit_state.constraint_domain.evaluate_vanishing_polynomial(*alpha);
-            let v_H_at_beta = circuit_state.constraint_domain.evaluate_vanishing_polynomial(beta);
-            let v_H_alpha_v_H_beta = v_H_at_alpha * v_H_at_beta;
-=======
-        for (circuit, circuit_state) in state.circuit_specific_states.iter() {
             let v_H_i_at_alpha = circuit_state.constraint_domain.evaluate_vanishing_polynomial(*alpha);
             let v_H_i_at_beta = circuit_state.constraint_domain.evaluate_vanishing_polynomial(beta);
             let v_H_i_alpha_v_H_i_beta = v_H_i_at_alpha * v_H_i_at_beta;
->>>>>>> b2ca687e
 
             let label_g_a = witness_label(circuit.id, "g_a", 0);
             pool.add_job(move || {
@@ -268,6 +261,7 @@
         // Later on, we multiply `h` by s, and divide by v_K.
         // Substituting in s, we get that h * s / v_K = h / v_K_M * (K_M.size() / K.size());
         // That's what we're computing here.
+        assert_eq!(h, &a_poly - &(&b_poly * &f));
         let (mut h, remainder) = h.divide_by_vanishing_poly(non_zero_domain).unwrap();
         assert!(remainder.is_zero());
         let multiplier = non_zero_domain.size_as_field_element / largest_non_zero_domain_size;
@@ -275,6 +269,7 @@
 
         let g = LabeledPolynomial::new(label, g, Some(non_zero_domain.size() - 2), None);
 
+        assert_eq!(h.mul_by_vanishing_poly(non_zero_domain), &a_poly - &(&b_poly * &f));
         assert!(h.degree() <= non_zero_domain.size() - 2);
         assert!(g.degree() <= non_zero_domain.size() - 2);
         (f.coeffs[0], h, g)
